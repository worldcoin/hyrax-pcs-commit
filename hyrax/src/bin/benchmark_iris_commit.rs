--- conflicted
+++ resolved
@@ -22,13 +22,8 @@
     n_cols: usize,
     log_split_point: usize,
 ) -> Vec<Bn256> {
-<<<<<<< HEAD
-    let u8_matrix = (0..(n_rows * n_cols))
-=======
-
     // --- Generating random matrix to be committed to; same size as iris image ---
     let u8_matrix = (0..n_rows * n_cols)
->>>>>>> c4f5b09a
         .map(|_| rand::random::<u8>())
         .collect_vec();
     let vector_committer: PedersenCommitter<Bn256> = PedersenCommitter::new(
@@ -44,7 +39,7 @@
     // --- The actual commitment function which you will call ---
     let commitment =
         compute_matrix_commitments(log_split_point, &u8_matrix, &vector_committer, seed);
-    
+
     // --- Serialization ---
     let file = fs::File::create(filepath).unwrap();
     let bw = BufWriter::new(file);
